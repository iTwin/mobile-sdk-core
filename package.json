--- conflicted
+++ resolved
@@ -1,10 +1,6 @@
 {
   "name": "@itwin/mobile-sdk-core",
-<<<<<<< HEAD
   "version": "0.20.0-dev.1",
-=======
-  "version": "0.10.45",
->>>>>>> ed2f17af
   "description": "Bentley iTwin Mobile Core module",
   "repository": {
     "type": "git",
@@ -38,18 +34,17 @@
     }
   },
   "dependencies": {
-<<<<<<< HEAD
-    "@itwin/core-bentley": "4.0.0-dev.61",
-    "@itwin/core-common": "4.0.0-dev.61",
-    "@itwin/core-frontend": "4.0.0-dev.61",
-    "@itwin/core-geometry": "4.0.0-dev.61",
-    "@itwin/core-i18n": "4.0.0-dev.61",
-    "@itwin/core-markup": "4.0.0-dev.61",
-    "@itwin/core-orbitgt": "4.0.0-dev.61",
-    "@itwin/core-quantity": "4.0.0-dev.61",
-    "@itwin/presentation-common": "4.0.0-dev.61",
-    "@itwin/presentation-frontend": "4.0.0-dev.61",
-    "@itwin/webgl-compatibility": "4.0.0-dev.61",
+    "@itwin/core-bentley": "4.0.6",
+    "@itwin/core-common": "4.0.6",
+    "@itwin/core-frontend": "4.0.6",
+    "@itwin/core-geometry": "4.0.6",
+    "@itwin/core-i18n": "4.0.6",
+    "@itwin/core-markup": "4.0.6",
+    "@itwin/core-orbitgt": "4.0.6",
+    "@itwin/core-quantity": "4.0.6",
+    "@itwin/presentation-common": "4.0.6",
+    "@itwin/presentation-frontend": "4.0.6",
+    "@itwin/webgl-compatibility": "4.0.6",
     "base64-js": "^1.5.1"
   },
   "devDependencies": {
@@ -59,27 +54,5 @@
     "cpx2": "^4.2.0",
     "eslint": "^8.36.0",
     "typescript": "~4.3.5"
-=======
-    "@itwin/core-bentley": "3.7.11",
-    "@itwin/core-common": "3.7.11",
-    "@itwin/core-frontend": "3.7.11",
-    "@itwin/core-geometry": "3.7.11",
-    "@itwin/core-i18n": "3.7.11",
-    "@itwin/core-markup": "3.7.11",
-    "@itwin/core-orbitgt": "3.7.11",
-    "@itwin/core-quantity": "3.7.11",
-    "@itwin/presentation-common": "3.7.11",
-    "@itwin/presentation-frontend": "3.7.11",
-    "@itwin/webgl-compatibility": "3.7.11",
-    "base64-js": "^1.5.1"
-  },
-  "devDependencies": {
-    "@itwin/eslint-plugin": "3.7.11",
-    "@typescript-eslint/eslint-plugin": "^4.33.0",
-    "@typescript-eslint/parser": "^4.33.0",
-    "cpx2": "^4.2.0",
-    "eslint": "^7.31.0",
-    "typescript": "~4.4.0"
->>>>>>> ed2f17af
   }
 }