--- conflicted
+++ resolved
@@ -26,33 +26,6 @@
     "url": "https://github.com/iTwin/mobile-sdk-core"
   },
   "dependencies": {
-<<<<<<< HEAD
-    "@bentley/bentleyjs-core": "2.19.11",
-    "@bentley/frontend-authorization-client": "2.19.11",
-    "@bentley/geometry-core": "2.19.11",
-    "@bentley/imodelhub-client": "2.19.11",
-    "@bentley/imodeljs-common": "2.19.11",
-    "@bentley/imodeljs-frontend": "2.19.11",
-    "@bentley/imodeljs-i18n": "2.19.11",
-    "@bentley/imodeljs-markup": "2.19.11",
-    "@bentley/imodeljs-quantity": "2.19.11",
-    "@bentley/orbitgt-core": "2.19.11",
-    "@bentley/presentation-common": "2.19.11",
-    "@bentley/presentation-frontend": "2.19.11",
-    "@bentley/product-settings-client": "2.19.11",
-    "@bentley/rbac-client": "2.19.11",
-    "@bentley/telemetry-client": "2.19.11",
-    "@bentley/ui-abstract": "2.19.11",
-    "@bentley/ui-core": "2.19.11",
-    "@bentley/webgl-compatibility": "2.19.11",
-    "react": "^16.13.1",
-    "react-dom": "^16.13.1",
-    "react-redux": "^7.2.0",
-    "redux": "^4.1.1"
-  },
-  "devDependencies": {
-    "@bentley/eslint-plugin": "2.19.11",
-=======
     "@bentley/bentleyjs-core": "2.19.19",
     "@bentley/frontend-authorization-client": "2.19.19",
     "@bentley/geometry-core": "2.19.19",
@@ -71,27 +44,14 @@
     "@bentley/ui-abstract": "2.19.19",
     "@bentley/ui-core": "2.19.19",
     "@bentley/webgl-compatibility": "2.19.19",
-    "@svgr/cli": "^5.5.0",
-    "@swc/core": "^1.2.95",
-    "@swc/wasm": "^1.2.96",
-    "bufferutil": "^4.0.5",
-    "canvas": "^2.8.0",
-    "classnames": "^2.2.6",
-    "cpx": "^1.5.0",
-    "eslint": "^7.31.0",
-    "eslint-plugin-react-hooks": "^4.2.0",
-    "fibers": "^5.0.0",
     "react": "^16.14.0",
     "react-dom": "^16.14.0",
     "react-redux": "^7.2.4",
-    "redux": "^4.1.1",
-    "type-fest": "^0.13.1",
-    "utf-8-validate": "^5.0.7"
+    "redux": "^4.1.1"
   },
   "devDependencies": {
     "@babel/core": "^7.15.8",
     "@bentley/eslint-plugin": "2.19.19",
->>>>>>> 96b624d3
     "@types/node": "10.14.1",
     "@types/react": "^16.14.17",
     "@types/react-dom": "16.8.4",
@@ -100,15 +60,6 @@
     "@typescript-eslint/parser": "^4.33.0",
     "cpx": "^1.5.0",
     "eslint": "^7.31.0",
-<<<<<<< HEAD
-=======
-    "eslint-plugin-react-hooks": "^4.2.0",
-    "node-sass": "^6.0.1",
-    "sass": "^1.39.0",
-    "ts-node": "^10.3.0",
-    "tslint": "^6.1.3",
-    "typedoc": "^0.21.9",
->>>>>>> 96b624d3
     "typescript": "~4.3.5"
   },
   "eslintConfig": {
